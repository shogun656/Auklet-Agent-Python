--- conflicted
+++ resolved
@@ -200,14 +200,11 @@
 tmp/*
 .auklet/*
 auklet/example_app.py
-<<<<<<< HEAD
 .env
-=======
 
 # Testing Scripts
 pi_digits.py
 
 # Unit Testing Environment
 .coverage
-coverage.xml
->>>>>>> c99a2092
+coverage.xml