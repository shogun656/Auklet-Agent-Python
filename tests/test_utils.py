--- conflicted
+++ resolved
@@ -9,42 +9,16 @@
 
 try:
     # For Python 3.0 and later
-<<<<<<< HEAD
-    from urllib.error import HTTPError, URLError
-    from urllib.request import Request, urlopen
-except ImportError:
-    # Fall back to Python 2's urllib2
-    from urllib2 import urlopen, Request, HTTPError, URLError
-=======
     from urllib.error import HTTPError
 except ImportError:
     # Fall back to Python 2's urllib2
     from urllib2 import HTTPError
->>>>>>> fb687ef5
 
 
 class TestUtils(unittest.TestCase):
     def setUp(self):
         self.client = Client(
             apikey="", app_id="", base_url="https://api-staging.auklet.io/")
-
-    def test_open_auklet_url(self):
-        url = self.client.base_url + "private/devices/config/"
-
-        with patch('auklet.utils.urlopen') as url_open:
-            self.assertIsNotNone(open_auklet_url(url, self.client.apikey))
-
-            url_open.side_effect = HTTPError(
-                url=None, code=401, msg=None, hdrs=None, fp=None)
-            self.assertRaises(AukletConfigurationError,
-                              lambda: open_auklet_url(url, self.client.apikey))
-
-            url_open.side_effect = HTTPError(
-                url=None, code=None, msg=None, hdrs=None, fp=None)
-            self.assertRaises(HTTPError,
-                              lambda: open_auklet_url(url, self.client.apikey))
-
-
 
     def test_create_file(self):
         files = ['.auklet/local.txt', '.auklet/limits',
@@ -55,6 +29,20 @@
                 file = True
             self.assertTrue(file)
 
+    def test_build_url(self):
+        extension = str("private/devices/config/")
+        self.assertEqual(
+            build_url(self.client.base_url, extension),
+            self.client.base_url + extension)
+
+    def test_open_auklet_url(self):
+        url = self.client.base_url + "private/devices/config/"
+        self.assertRaises(
+            AukletConfigurationError,
+            lambda: open_auklet_url(url, self.client.apikey))
+        url = "http://google.com/"
+        self.assertNotEqual(open_auklet_url(url, self.client.apikey), None)
+
     def test_clear_file(self):
         file_name = "unit_test_temp"
         with open(file_name, "w") as unit_test_temp_file:
@@ -63,21 +51,6 @@
         self.assertEqual(os.path.getsize(file_name), 0)
         os.remove(file_name)
 
-<<<<<<< HEAD
-    def test_build_url(self):
-        extension = str("private/devices/config/")
-        self.assertEqual(
-            build_url(self.client.base_url, extension),
-            self.client.base_url + extension)
-
-    def test_frame_stack(self):
-        class FrameStack:
-            f_back = None
-        frame = FrameStack()
-        self.assertNotEqual(frame_stack(frame), None)
-
-=======
->>>>>>> fb687ef5
     def test_get_mac(self):
         self.assertNotEqual(get_mac(), None)
 
@@ -109,27 +82,7 @@
             self.assertIsNone(get_device_ip())
 
     def test_setup_thread_excepthook(self):
-        print("\nDue to the nature of this test and of the function itself, "
-              "the two Stack Traces, Exception and KeyboardInterrupt, "
-              "must print in order to prove validity of test.")
-        from threading import Thread
-        self.assertIsNone(setup_thread_excepthook())
-        thread_except = Thread(target=self.throw_exception)
-        thread_keyboard_interrupt = \
-            Thread(target=self.throw_keyboard_interrupt)
-        thread_except.start()
-        thread_keyboard_interrupt.start()
-        os.system("sleep 2")
-
-    def throw_exception(self):
-        raise Exception
-
-    def throw_keyboard_interrupt(self):
-        raise KeyboardInterrupt
-
-    def test_version_info(self):
-        self.assertNotEqual(None, b('b'))
-        self.assertNotEqual(None, u(b'u'))
+        pass
 
 
 if __name__ == '__main__':
