--- conflicted
+++ resolved
@@ -1,15 +1,10 @@
-import sys
 import unittest
 from mock import patch
 
+from tests import data_factory
+
 from auklet.stats import Function, Event, MonitoringTree, SystemMetrics
 
-try:
-    import psutil
-except ImportError:
-    # Some platforms that applications could be running on require specific
-    # installation of psutil which we cannot configure currently
-    psutil = None
 
 class TestFunction(unittest.TestCase):
     def get_test_child(self):
@@ -61,7 +56,7 @@
         self.patcher.start()
         self.event = Event(
             exc_type=str, tb=self.get_traceback(),
-            tree=self.tree, abs_path="/")
+            tree=self.tree, abs_path="abs_path")
 
     def tearDown(self):
         self.patcher.stop()
@@ -82,22 +77,42 @@
             self.event._convert_locals_to_string(
                 local_vars={"key": True}), None)
 
-    def build_patcher(self, patch_location, return_value,
-                      expected=[{'functionName': None,
-                                 'filePath': '',
-                                 'lineNumber': 0,
-                                 'locals': {'key': 'value'}}]):
-
-        with patch(patch_location) as mock_patcher:
-            mock_patcher.return_value = return_value
+    def test_build_traceback(self):
+        def _filter_frame(self, file_name):
+            _ = file_name
+            return True
+
+        with patch('auklet.stats.Event._filter_frame', new=_filter_frame):
             self.event._build_traceback(
                 trace=self.get_traceback(), tree=self.tree)
-            self.assertEqual(expected, self.event.trace)
-
-    def test_build_traceback(self):
-        self.build_patcher('auklet.stats.Event._filter_frame', True, [])
-        self.build_patcher('auklet.stats.Event._filter_frame', False)
-        self.build_patcher('auklet.stats.MonitoringTree.get_filename', "/")
+            self.assertEqual(self.event.trace, [])
+
+        def _filter_frame(self, file_name):
+            _ = file_name
+            return False
+
+        with patch('auklet.stats.Event._filter_frame', new=_filter_frame):
+            self.event._build_traceback(
+                trace=self.get_traceback(), tree=self.tree)
+            self.assertEqual(self.event.trace,
+                             [{'functionName': None,
+                               'filePath': '',
+                               'lineNumber': 0,
+                               'locals': {'key': 'value'}}])
+
+        def get_filename(self, f_code, frame):
+            _ = f_code
+            _ = frame
+            return "abs_path"
+        with patch('auklet.stats.MonitoringTree.get_filename',
+                   new=get_filename):
+            self.event._build_traceback(
+                trace=self.get_traceback(), tree=self.tree)
+            self.assertEqual(self.event.trace,
+                             [{'functionName': None,
+                               'filePath': '',
+                               'lineNumber': 0,
+                               'locals': {'key': 'value'}}])
 
 
 class TestMonitoringTree(unittest.TestCase):
@@ -163,7 +178,8 @@
         result = str(self.monitoring_tree._build_tree(
             new_stack=[frame, frame]))
 
-        self.assertNotEqual(None, result)
+        self.assertEqual(
+            result, str(data_factory.StackTraceFactory()))
 
         def _filter_frame(self, file_name):
             return False
@@ -173,57 +189,49 @@
             result = str(self.monitoring_tree._build_tree(
                 new_stack=[frame, frame]))
 
-<<<<<<< HEAD
-            self.assertNotEqual(None, result)
-=======
             self.assertIsNotNone(result)
->>>>>>> fb687ef5
-
-    def build_assert_raises(self, expected, child_state):
-        global child_exists  # For some reason this needs to be done twice
-        child_exists = child_state
-        with self.assertRaises(AttributeError) as error:
+
+    def test_update_sample_count(self):
+        self.assertTrue(
             self.monitoring_tree._update_sample_count(
-                parent=self.Parent(), new_parent=self.NewParent())
-        self.assertEqual(expected, str(error.exception))
-
-    class Parent:
-        calls = 0
-        samples = 0
-
-        def has_child(self, new_child):
-            global child_exists  # Must be used to pass variable in class
-            if child_exists:
+                parent=None, new_parent=self.get_new_parent()))
+
+        class Parent:
+            calls = 0
+            samples = 0
+            def has_child(self, new_child):
                 class Child:
                     calls = 0
                     samples = 0
 
                 child = Child
-                child_exists = False
                 return child
-            else:
+        parent = Parent()
+
+        class NewParent:
+            class NewChild:
+                calls = 0
+            children = [NewChild]
+        new_parent = NewParent()
+
+        with self.assertRaises(AttributeError) as error:
+            self.monitoring_tree._update_sample_count(
+                parent=parent, new_parent=new_parent)
+        self.assertEqual("type object 'NewChild' has no attribute 'children'",
+                         str(error.exception))
+
+        class Parent:
+            calls = 0
+            samples = 0
+            def has_child(self, new_child):
                 return False
-
-    class NewParent:
-        class NewChild:
-            calls = 0
-
-        children = [NewChild]
-
-    def test_update_sample_count(self):
-        self.assertTrue(self.monitoring_tree._update_sample_count(
-            parent=None, new_parent=self.get_new_parent()))
-
-        if sys.version_info < (3,):
-            self.build_assert_raises(
-                "class NewChild has no attribute 'children'", True)
-            self.build_assert_raises(
-                "Parent instance has no attribute 'children'", False)
-        else:
-            self.build_assert_raises(
-                "type object 'NewChild' has no attribute 'children'", True)
-            self.build_assert_raises(
-                "'Parent' object has no attribute 'children'", False)
+        parent = Parent()
+
+        with self.assertRaises(AttributeError) as error:
+            self.monitoring_tree._update_sample_count(
+                parent=parent, new_parent=new_parent)
+        self.assertEqual("'Parent' object has no attribute 'children'",
+                         str(error.exception))
 
     def test_update_hash(self):
         self.assertNotEqual(
@@ -261,11 +269,8 @@
         self.system_metrics = SystemMetrics()
 
     def test_update_network(self):
-        if psutil is not None:
-            self.system_metrics.update_network(interval=1)
-            self.assertNotEqual(self.system_metrics.prev_inbound, 0)
-        else:
-            pass
+        self.system_metrics.update_network(interval=1)
+        self.assertNotEqual(self.system_metrics.prev_inbound, 0)
 
 
 if __name__ == '__main__':
