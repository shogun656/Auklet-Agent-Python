import io
import os
import sys
import ast
import json
import msgpack
import unittest
import zipfile

from mock import patch
from datetime import datetime
from kafka.errors import KafkaError
from ipify.exceptions import IpifyException

from tests import data_factory

from auklet import base
from auklet.base import *
from auklet.stats import MonitoringTree
from auklet.errors import AukletConfigurationError

try:
    # For Python 3.0 and later
    from urllib.error import HTTPError, URLError
    from urllib.request import Request, urlopen
except ImportError:
    # Fall back to Python 2's urllib2
    from urllib2 import urlopen, Request, HTTPError, URLError

class TestClient(unittest.TestCase):
    data = ast.literal_eval(str(data_factory.MonitoringDataFactory()))
    config = ast.literal_eval(str(data_factory.ConfigFactory()))

    @staticmethod
    def get_mock_event(exc_type=None, tb=None, tree=None, abs_path=None):
        return {"stackTrace":
                [{"functionName": "",
                  "filePath": "",
                  "lineNumber": 0,
                  "locals":
                    {"key": "value"}}]}

    def traceback(self):
        class Code:
            co_code = "file_name"
            co_name = ""
        class Frame:
            f_code = Code()
            f_lineno = 0
            f_locals = ""
        class Traceback:
            tb_lineno = 0
            tb_frame = Frame()
            tb_next = None
        return Traceback

    def setUp(self):
        def _get_kafka_brokers(self):
            self.brokers = ["http://api-staging.auklet.io:9093"]
            self.producer_types = {
               "monitoring": "profiling",
               "event": "events",
               "log": "logging"
            }
        self.patcher = patch(
            'auklet.base.Client._get_kafka_brokers', new=_get_kafka_brokers)
        self.patcher.start()
        self.client = Client(
            apikey="", app_id="", base_url="https://api-staging.auklet.io/")
        self.monitoring_tree = MonitoringTree()
        self.patcher.stop()

    def base_patch_side_effect_with_none(self, location, side_effect, actual):
        with patch(location) as _base:
            _base.side_effect = side_effect
            self.assertIsNone(actual)


    def test___init__(self):
        if sys.version_info < (3,):
            pass
        else:
            with patch('auklet.base.Client._get_kafka_brokers') \
                    as _get_kafka_brokers:
                _get_kafka_brokers.return_value = True
                with patch('auklet.base.Client._get_kafka_certs') \
                        as _get_kafka_certs:
                    _get_kafka_certs.return_value = True
                    self.base_patch_side_effect_with_none(
                        'auklet.base', KafkaError, self.client.__init__())



    def test_create_file(self):
        files = ['.auklet/local.txt', '.auklet/limits',
                 '.auklet/usage', '.auklet/communication']
        for f in files:
            file = False
            if os.path.isfile(f):
                file = True
            self.assertTrue(file)

    def test_build_url(self):
        extension = str("private/devices/config/")
        self.assertEqual(
            self.client._build_url(extension),
            self.client.base_url + extension)

    def test_open_auklet_url(self):
        url = self.client.base_url + "private/devices/config/"

        with patch('auklet.base.urlopen') as url_open:
            self.assertIsNotNone(self.client._open_auklet_url(url))

            url_open.side_effect = HTTPError(
                url=None, code=401, msg=None, hdrs=None, fp=None)
            self.assertRaises(AukletConfigurationError,
                              lambda: self.client._open_auklet_url(url))

            url_open.side_effect = HTTPError(
                url=None, code=None, msg=None, hdrs=None, fp=None)
            self.assertRaises(HTTPError,
                              lambda: self.client._open_auklet_url(url))

    def test_get_config(self):
        with patch('auklet.base.Client._open_auklet_url') as _open_auklet_url:
            with patch('auklet.base.u') as u:
                u.return_value = """{"config": "data"}"""
                _open_auklet_url.return_value = urlopen(
                    "http://api-staging.auklet.io")
                self.assertEqual("data", self.client._get_config())

    def test_get_kafka_brokers(self):
        filename = self.client.com_config_filename
        with open(filename, "w") as config:
            config.write(json.dumps(self.config))

        with patch('auklet.base.Client._open_auklet_url') as _open_auklet_url:
            _open_auklet_url.return_value = None
            self.assertTrue(self.client._get_kafka_brokers())
            open(filename, "w").close()

            with patch('auklet.base.u') as u:
                u.return_value = str(data_factory.ConfigFactory())
                _open_auklet_url.return_value = urlopen(
                    "http://api-staging.auklet.io")
                self.client._get_kafka_brokers()
                self.assertEqual(
                    ['http://api-staging.auklet.io:9093'],
                    self.client.brokers)
                self.assertEqual(
                    {'monitoring': 'profiling',
                     'event': 'events',
                     'log': 'logging'},
                    self.client.producer_types)

    def test_write_kafka_conf(self):
        filename = self.client.com_config_filename
        self.client._write_kafka_conf(info=self.config)
        self.assertGreater(os.path.getsize(filename), 0)
        open(filename, "w").close()

    def build_test_load_kafka_conf(self, file):
        with patch(file) as _file:
            _file.side_effect = OSError
            self.assertFalse(self.client._load_kafka_conf())

    def test_load_kafka_conf(self):
        filename = self.client.com_config_filename
        with open(filename, "w") as config:
            config.write(json.dumps(self.config))
        self.assertTrue(self.client._load_kafka_conf())
        open(filename, "w").close()

        if sys.version_info < (3,):
            self.build_test_load_kafka_conf("__builtin__.open")
        else:
            self.build_test_load_kafka_conf("builtins.open")


    def build_load_limits_test(self, expected, actual):
        self.assertEqual(expected, actual)

    def write_load_limits_test(self, data):
        filename = self.client.limits_filename
        with open(filename, "w") as limits:
            limits.write(str(data))

    def test_load_limits(self):
        default_data = data_factory.LimitsGenerator()
        self.write_load_limits_test(default_data)
        self.build_load_limits_test(1, self.client.data_day)

        self.assertEqual(None, self.client.data_limit)
        self.assertEqual(None, self.client.offline_limit)

        data = data_factory.LimitsGenerator(cellular_data_limit=10)
        self.write_load_limits_test(data)
        self.client._load_limits()
        self.build_load_limits_test(10000000.0, self.client.data_limit)

        data = data_factory.LimitsGenerator(
            cellular_data_limit="null", storage_limit=10)
        self.write_load_limits_test(data)
        self.client._load_limits()
        self.build_load_limits_test(10000000.0, self.client.offline_limit)

        with open(self.client.limits_filename, "w") as limits:
            limits.write(str(default_data))

        self.base_patch_side_effect_with_none(
            'auklet.base.open', IOError, self.client._load_limits())

    def test_get_kafka_certs(self):
        self.assertFalse(self.client._get_kafka_certs())

        class urlopen:
            def __init__(self, *args, **kwargs):
                pass

            def read(self):
                with open("key.pem.zip", "rb") as file:
                    return file.read()

        if sys.version_info < (3,):
            patcher = patch('auklet.base.Request')
            patcher.return_value = "http://api-staging.auklet.io"
            with patch('auklet.base.urlopen') as _urlopen:
                _urlopen.side_effect = urlopen
                with patch('io.BytesIO') as _bytesio:
                    _bytesio.return_value = "key.pem.zip"
                    os.system("touch key.pem")
                    with zipfile.ZipFile("key.pem.zip", "w") as zip:
                        zip.write("key.pem")
                    self.assertTrue(self.client._get_kafka_certs())

        else:
            with patch('auklet.base.Request') as _request:
                _request.return_value = "http://api-staging.auklet.io"
                with patch('auklet.base.urlopen') as _urlopen:
                    _urlopen.side_effect = urlopen
                    self.assertTrue(self.client._get_kafka_certs())

    def recreate_files(self):
        os.system("touch .auklet/version")
        os.system("touch .auklet/communication")
        os.system("touch .auklet/usage")
        os.system("touch .auklet/limits")

    def test_write_to_local(self):
<<<<<<< HEAD
        open(self.client.offline_filename, "w").close()
        if sys.version_info < (3,):
            self.client._write_to_local(data=self.data, data_type="event")
        else:
            self.client._write_to_local(data=msgpack.packb(self.data), data_type="")
=======
        self.client._write_to_local(self.data, data_type="")
>>>>>>> 80db1508
        self.assertGreater(os.path.getsize(self.client.offline_filename), 0)
        self.client._clear_file(self.client.offline_filename)

        os.system("rm -R .auklet")
        self.assertFalse(self.client._write_to_local(self.data, data_type=""))
        os.system("mkdir .auklet")
        os.system("touch %s" % self.client.offline_filename)
        self.recreate_files()


    def test_clear_file(self):
        file_name = "unit_test_temp"
        with open(file_name, "w") as unit_test_temp_file:
            unit_test_temp_file.write("data")
        self.client._clear_file(file_name)
        self.assertEqual(os.path.getsize(file_name), 0)
        os.remove(file_name)

    def test_produce_from_local(self):
        open(self.client.offline_filename, "w").close()
        def _produce(self, data, data_type):
            global test_produced_data  # used to tell data was produced
            test_produced_data = data

        with patch('auklet.base.Client._produce', new=_produce):
            with open(self.client.offline_filename, "a") as offline:
                offline.write("event::")
                if sys.version_info < (3,):
                    offline.write(str(self.data))
                else:
                    offline.write(str(msgpack.packb(self.data)))
                offline.write("\n")
            self.client._produce_from_local()
        self.assertIsNotNone(test_produced_data)  # global used here
        os.system("rm -R .auklet")
        self.assertFalse(self.client._produce_from_local())
        os.system("mkdir .auklet")
        os.system("touch %s" % self.client.offline_filename)
        self.recreate_files()

    def test_build_usage_json(self):
        data = self.client._build_usage_json()
        for value in data.values():
            self.assertNotEqual(value, None)

    def test_update_usage_file(self):
        os.system("rm -R .auklet")
        self.assertFalse(self.client._update_usage_file())
        os.system("mkdir .auklet")
        os.system("touch %s" % self.client.offline_filename)
        self.recreate_files()

    def test_check_data_limit(self):
        self.client.offline_limit = None
        self.assertTrue(
            self.client._check_data_limit(
                data=self.data, current_use=0, offline=True))

        self.client.data_limit = None
        self.assertTrue(
            self.client._check_data_limit(data=self.data, current_use=0))

        self.client.offline_limit = self.client.data_limit = 1
        self.assertFalse(
            self.client._check_data_limit(data=self.data, current_use=0))

        self.client.data_limit = 1000
        self.client._check_data_limit(
            data=self.data, current_use=0, offline=True)
        self.assertNotEqual(self.client.offline_current, 0)

        self.client._check_data_limit(
            data=self.data, current_use=0)
        self.assertNotEqual(self.client.data_current, 0)

        self.assertTrue(
            self.client._check_data_limit(data=self.data, current_use=0))

    def test_kafka_error_callback(self):
        self.client._kafka_error_callback(msg="", error="", data_type="")
        self.assertGreater(os.path.getsize(self.client.offline_filename), 0)
        self.client._clear_file(self.client.offline_filename)

    def test_update_network_metrics(self):
        self.client.update_network_metrics(1000)
        self.assertNotEqual(self.client.system_metrics, None)
        self.client.system_metrics = None

    def test_check_date(self):
        self.client.data_day = datetime.today().day
        self.client.data_current = 1000
        self.client.reset_data = True
        self.client.check_date()
        self.assertEqual(self.client.data_current, 0)
        self.assertEqual(self.client.reset_data, False)

    def _get_config(self):
        if none:
            return None
        else:
            return {"storage":
                        {"storage_limit": storage_limit},
                    "emission_period": 60,
                    "features":
                        {"performance_metrics": True,
                         "user_metrics": False},
                    "data":
                        {"cellular_data_limit": cellular_data_limit,
                         "normalized_cell_plan_date": cell_plan_date}}

    def test_update_limits(self):
        global none                 # Global variables are needed due to mock
        global cellular_data_limit  # functions not being able to accept
        global storage_limit        # different variables in the new function
        global cell_plan_date

        none = True
        cellular_data_limit = None
        storage_limit = None
        cell_plan_date = 1

        with patch('auklet.base.Client._get_config', new=self._get_config):
            self.assertEqual(self.client.update_limits(), 60)
            none = False

            cellular_data_limit = storage_limit = 1000
            cell_plan_date = 10
            self.client.update_limits()
            self.assertEqual(self.client.data_limit, 1000000000.0)
            self.assertEqual(self.client.offline_limit, 1000000000.0)
            self.assertEqual(self.client.data_day, 10)
            cellular_data_limit = storage_limit = None
            cell_plan_date = 1

            self.assertEqual(self.client.update_limits(), 60000)

    def assertBuildEventData(self, function):
        with patch('auklet.base.Event', new=self.get_mock_event):
            self.monitoring_tree.cached_filenames["file_name"] = "file_name"
            self.assertNotEqual(
                function(
                    type=Exception,
                    traceback=self.traceback(),
                    tree=self.monitoring_tree),
                None)

    def test_build_event_data(self):
        self.assertBuildEventData(self.client.build_event_data)

    def test_build_msgpack_event_data(self):
        self.assertBuildEventData(self.client.build_msgpack_event_data)

    def assertBuildLogData(self, function):
        self.assertNotEqual(function, None)

    def test_build_log_data(self):
        self.assertBuildLogData(
            self.client.build_log_data(
                msg='msg', data_type='data_type', level='level'))

    def test_build_msgpack_log_data(self):
        self.assertBuildLogData(
            self.client.build_msgpack_log_data(
                msg='msg', data_type='data_type', level='level'))

    def test__produce(self):
        class KafkaProducer:
            def __init__(self, **configs):
                pass

            def send(self, data_type, value, key):
                global test__produce_value
                test__produce_value = value

        with patch('kafka.KafkaProducer', new=KafkaProducer):
            self.client.producer = KafkaProducer()
            self.assertRaises(
                AttributeError, lambda: self.client._produce(data=self.data))
            self.assertEqual(self.data, test__produce_value)

    def _produce(self, data, data_type="monitoring"):
        global test_produce_data  # used to tell data was produced
        test_produce_data = data

    def _check_data_limit(self, data, data_current, offline=False):
        if not error or offline:  # global used here
            return True
        else:
            raise KafkaError

    def test_produce(self):
        global error  # used to tell which test case is being tested
        error = False

        def _produce(self, data, data_type="monitoring"):
            global test_produce_data  # used to tell data was produced
            test_produce_data = data

        def _check_data_limit(self, data, data_current, offline=False):
            if not error or offline:  # global used here
                return True
            else:
                raise KafkaError

        with patch('auklet.base.Client._produce', new=_produce):
            with patch('auklet.base.Client._check_data_limit',
                       new=_check_data_limit):
                self.client.producer = True
                with open(self.client.offline_filename, "w") as offline:
                    offline.write("event::")
                    if sys.version_info < (3,):
                        offline.write(str(self.data))
                    else:
                        offline.write(str(msgpack.packb(self.data)))
                    offline.write("\n")
                self.client.produce(self.data)
                self.assertNotEqual(
                    str(test_produce_data), None)  # global used here
                error = True
                self.client.produce(self.data)
                self.assertGreater(
                    os.path.getsize(self.client.offline_filename), 0)


class TestRunnable(unittest.TestCase):
    def setUp(self):
        self.runnable = Runnable()

    def test_is_running(self):
        self.assertFalse(self.runnable.is_running())
        self.runnable._running = True
        self.assertTrue(self.runnable.is_running())
        self.runnable._running = None

    def test_start(self):
        self.runnable._running = True
        self.assertRaises(RuntimeError, lambda: self.runnable.start())
        self.runnable._running = None

        with patch('auklet.base.Runnable.run') as _run:
            _run.return_value = True
            with patch('auklet.base.next') as _next:
                _next.return_value = True
                self.assertRaises(TypeError, lambda: self.runnable.start())

                self.runnable._running = None
                _next.side_effect = StopIteration
                self.assertRaises(TypeError, lambda: self.runnable.start())

    def test_stop(self):
        self.runnable._running = None
        self.assertRaises(RuntimeError, lambda: self.runnable.stop())
        self.runnable._running = True

        with patch('auklet.base.next') as _next:
            _next.side_effect = StopIteration
            self.assertRaises(StopIteration, self.runnable.stop())

            self.runnable._running = True
            _next.side_effect = None
            self.assertRaises(TypeError, lambda: self.runnable.stop())

    def test_run(self):
<<<<<<< HEAD
        if sys.version_info < (3,):
            self.assertIsNone(self.run())
        else:
            self.assertTrue(self.run())
=======
        self.runnable._running = False
        self.run()
>>>>>>> 80db1508

    def test___enter__(self):
        def start(self):
            global running  # used to tell if running is true
            running = True

        with patch('auklet.base.Runnable.start', new=start):
            self.runnable.__enter__()
            self.assertTrue(running)  # global variable used here

    def test___exit__(self):
        self.runnable._running = True
        self.assertRaises(TypeError, lambda: self.runnable.__exit__())


class Test(unittest.TestCase):
    def test_frame_stack(self):
        class FrameStack:
            f_back = None
        frame = FrameStack()
        self.assertNotEqual(frame_stack(frame), None)

    def test_get_mac(self):
        self.assertNotEqual(get_mac(), None)

    def test_get_commit_hash(self):
        with open(".auklet/version", "w") as my_file:
            my_file.write("commit_hash")
        self.assertNotEqual(get_commit_hash(), "")

        os.system("rm -R .auklet")
        self.assertEqual(get_commit_hash(), "")
        os.system("mkdir .auklet")
        os.system("touch .auklet/local.txt")
        os.system("touch .auklet/version")

    def test_get_abs_path(self):
        path = os.path.abspath(__file__)
        self.assertEqual(get_abs_path(path + "/.auklet"), path)

        with patch('os.path.abspath') as mock_abspath:
            mock_abspath.side_effect = IndexError
            self.assertEqual(get_abs_path(path), '')

    def test_get_device_ip(self):
        self.assertNotEqual(get_device_ip(), None)
        with patch('auklet.base.get_ip') as _get_ip:
            _get_ip.return_value = True
            self.assertNotEqual(get_device_ip(), None)
            _get_ip.side_effect = IpifyException
            self.assertIsNone(get_device_ip())
            _get_ip.side_effect = Exception
            self.assertIsNone(get_device_ip())

    def throw_exception(self):
        raise Exception

    def throw_keyboard_interrupt(self):
        raise KeyboardInterrupt

    def test_setup_thread_excepthook(self):
        print("\nDue to the nature of this test and of the function itself, "
              "the two Stack Traces, Exception and KeyboardInterrupt, "
              "must print in order to prove validity of test.")
        from threading import Thread
        self.assertIsNone(setup_thread_excepthook())
        thread_except = Thread(target=self.throw_exception)
        thread_keyboard_interrupt = \
            Thread(target=self.throw_keyboard_interrupt)
        thread_except.start()
        thread_keyboard_interrupt.start()
        os.system("sleep 2")

    def test_version_info(self):
        self.assertNotEqual(None, base.b('b'))
        self.assertNotEqual(None, base.u(b'u'))

    def test_deferral(self):
        self.assertIsNotNone(deferral())


if __name__ == '__main__':
    unittest.main()<|MERGE_RESOLUTION|>--- conflicted
+++ resolved
@@ -248,15 +248,11 @@
         os.system("touch .auklet/limits")
 
     def test_write_to_local(self):
-<<<<<<< HEAD
         open(self.client.offline_filename, "w").close()
         if sys.version_info < (3,):
             self.client._write_to_local(data=self.data, data_type="event")
         else:
             self.client._write_to_local(data=msgpack.packb(self.data), data_type="")
-=======
-        self.client._write_to_local(self.data, data_type="")
->>>>>>> 80db1508
         self.assertGreater(os.path.getsize(self.client.offline_filename), 0)
         self.client._clear_file(self.client.offline_filename)
 
@@ -520,15 +516,10 @@
             self.assertRaises(TypeError, lambda: self.runnable.stop())
 
     def test_run(self):
-<<<<<<< HEAD
         if sys.version_info < (3,):
             self.assertIsNone(self.run())
         else:
             self.assertTrue(self.run())
-=======
-        self.runnable._running = False
-        self.run()
->>>>>>> 80db1508
 
     def test___enter__(self):
         def start(self):
