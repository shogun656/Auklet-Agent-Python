# Portions of this file are taken from
# https://github.com/what-studio/profiling/tree/0.1.1,
# the license for which can be found in the "licenses/profiling.txt" file
# in this repository/package.
from __future__ import absolute_import

import sys
import signal
from six import iteritems
from six.moves import _thread

<<<<<<< HEAD
from auklet.base import get_mac, setup_thread_excepthook, b
from auklet.monitoring.processing import Client
=======
from auklet.base import Runnable, Client
from auklet.broker import KafkaClient, MQTTClient
from auklet.utils import frame_stack, get_mac
from auklet.stats import MonitoringTree
from auklet.monitoring.sampling import AukletSampler
>>>>>>> 4b411640
from auklet.monitoring.logging import AukletLogging
from auklet.stats import MonitoringTree


__all__ = ['Monitoring']


except_hook_set = False


class Monitoring(AukletLogging):
    sampler = None
<<<<<<< HEAD
=======
    tree = None
    client = None
    broker = None
>>>>>>> 4b411640
    monitor = True
    samples_taken = 0
    timer = signal.ITIMER_REAL
    sig = signal.SIGALRM
    stopping = False

    total_samples = 0

    emission_rate = 60  # 10 seconds
    network_rate = 10  # 10 seconds
    hour = 3600  # 1 hour

    def __init__(self, apikey=None, app_id=None,
<<<<<<< HEAD
                 base_url="https://api.auklet.io/", monitoring=True):
        global except_hook_set
        sys.excepthook = self.handle_exc
        if not except_hook_set:
            # ensure not attempting to set threading excepthook more than once
            setup_thread_excepthook()
            except_hook_set = True
        self.app_id = app_id
=======
                 base_url="https://api.auklet.io/", monitoring=True,
                 kafka=True):
>>>>>>> 4b411640
        self.mac_hash = get_mac()
        self.tree = MonitoringTree(self.mac_hash)
<<<<<<< HEAD
        self.client = Client(apikey, app_id, base_url, self.mac_hash)
=======
        self.broker = KafkaClient(self.client) if kafka else \
            MQTTClient(self.client)
        sampler = AukletSampler(self.client, self.broker, self.tree)
        super(Monitoring, self).__init__()
        self.sampler = sampler
>>>>>>> 4b411640
        self.monitor = monitoring
        self.interval = 0.01
        signal.signal(self.sig, self.sample)
        signal.siginterrupt(self.sig, False)
        super(Monitoring, self).__init__()

    def start(self):
        # Set a timer which fires a SIGALRM every .01s
        signal.setitimer(self.timer, self.interval, self.interval)

    def stop(self):
        self.stopping = True

    def sample(self, sig, current_frame):
        """Samples the given frame."""
        if self.stopping:
            signal.setitimer(self.timer, 0, 0)
            return
        current_thread = _thread.get_ident()
        for thread_id, frame in iteritems(sys._current_frames()):
            if thread_id == current_thread:
                frame = current_frame
            frames = []
            while frame is not None:
                frames.append(frame)
                frame = frame.f_back
            self.tree.update_hash(frames)
        self.total_samples += 1
        self.samples_taken += 1
        self.process_periodic()

    def process_periodic(self):
        sample_timer = self.total_samples * self.interval
        if sample_timer % 10 == 0:
            self.client.produce(
                self.tree.build_msgpack_tree(self.client.app_id))
            self.tree.clear_root()
            self.samples_taken = 0
        if sample_timer % self.network_rate == 0:
            self.client.update_network_metrics(self.network_rate)
        if sample_timer % self.hour == 0:
            self.emission_rate = self.client.update_limits()
            self.client.check_date()

    def handle_exc(self, type, value, traceback):
        self.client.produce(
            self.client.build_msgpack_event_data(
                type, traceback, self.tree),
            "event"
        )
        sys.__excepthook__(type, value, traceback)

    def log(self, msg, data_type, level="INFO"):
<<<<<<< HEAD
        self.client.produce(
            self.client.build_msgpack_log_data(msg, data_type, level),
            "event"
        )
=======
        self.broker.produce(
            self.client.build_msgpack_log_data(msg, data_type, level), "event")
>>>>>>> 4b411640
<|MERGE_RESOLUTION|>--- conflicted
+++ resolved
@@ -9,34 +9,24 @@
 from six import iteritems
 from six.moves import _thread
 
-<<<<<<< HEAD
-from auklet.base import get_mac, setup_thread_excepthook, b
+from auklet.broker import KafkaClient, MQTTClient
+from auklet.utils import get_mac, setup_thread_excepthook, b
+from auklet.monitoring.logging import AukletLogging
 from auklet.monitoring.processing import Client
-=======
-from auklet.base import Runnable, Client
-from auklet.broker import KafkaClient, MQTTClient
-from auklet.utils import frame_stack, get_mac
-from auklet.stats import MonitoringTree
-from auklet.monitoring.sampling import AukletSampler
->>>>>>> 4b411640
-from auklet.monitoring.logging import AukletLogging
 from auklet.stats import MonitoringTree
 
-
 __all__ = ['Monitoring']
-
 
 except_hook_set = False
 
 
 class Monitoring(AukletLogging):
+    #: The frames sampler.  Usually it is an instance of :class:`profiling.
+    #: sampling.samplers.Sampler`
     sampler = None
-<<<<<<< HEAD
-=======
     tree = None
     client = None
     broker = None
->>>>>>> 4b411640
     monitor = True
     samples_taken = 0
     timer = signal.ITIMER_REAL
@@ -50,8 +40,8 @@
     hour = 3600  # 1 hour
 
     def __init__(self, apikey=None, app_id=None,
-<<<<<<< HEAD
-                 base_url="https://api.auklet.io/", monitoring=True):
+                 base_url="https://api.auklet.io/", monitoring=True,
+                 kafka=True):
         global except_hook_set
         sys.excepthook = self.handle_exc
         if not except_hook_set:
@@ -59,21 +49,12 @@
             setup_thread_excepthook()
             except_hook_set = True
         self.app_id = app_id
-=======
-                 base_url="https://api.auklet.io/", monitoring=True,
-                 kafka=True):
->>>>>>> 4b411640
         self.mac_hash = get_mac()
+        self.client = Client(apikey, app_id, base_url, self.mac_hash)
         self.tree = MonitoringTree(self.mac_hash)
-<<<<<<< HEAD
-        self.client = Client(apikey, app_id, base_url, self.mac_hash)
-=======
         self.broker = KafkaClient(self.client) if kafka else \
             MQTTClient(self.client)
-        sampler = AukletSampler(self.client, self.broker, self.tree)
         super(Monitoring, self).__init__()
-        self.sampler = sampler
->>>>>>> 4b411640
         self.monitor = monitoring
         self.interval = 0.01
         signal.signal(self.sig, self.sample)
@@ -119,7 +100,7 @@
             self.client.check_date()
 
     def handle_exc(self, type, value, traceback):
-        self.client.produce(
+        self.broker.produce(
             self.client.build_msgpack_event_data(
                 type, traceback, self.tree),
             "event"
@@ -127,12 +108,5 @@
         sys.__excepthook__(type, value, traceback)
 
     def log(self, msg, data_type, level="INFO"):
-<<<<<<< HEAD
-        self.client.produce(
-            self.client.build_msgpack_log_data(msg, data_type, level),
-            "event"
-        )
-=======
         self.broker.produce(
-            self.client.build_msgpack_log_data(msg, data_type, level), "event")
->>>>>>> 4b411640
+            self.client.build_msgpack_log_data(msg, data_type, level), "event")