# Portions of this file are taken from
# https://github.com/what-studio/profiling/tree/0.1.1,
# the license for which can be found in the "licenses/profiling.txt" file
# in this repository/package.
from __future__ import absolute_import

import time

from auklet.base import Runnable, Client
from auklet.broker import KafkaClient, MQTTClient
from auklet.utils import frame_stack, get_mac
from auklet.stats import MonitoringTree
from auklet.monitoring.sampling import AukletSampler
from auklet.monitoring.logging import AukletLogging


__all__ = ['MonitoringBase', 'Monitoring']


class MonitoringBase(Runnable):
    """The base class for monitoring."""

    def start(self):
        self._cpu_time_started = time.clock()
        self._wall_time_started = time.time()
        return super(MonitoringBase, self).start()

    def frame_stack(self, frame):
        return frame_stack(frame)

    def result(self):
        """Gets the frozen statistics to serialize by Pickle."""
        try:
            cpu_time = max(0, time.clock() - self._cpu_time_started)
            wall_time = max(0, time.time() - self._wall_time_started)
        except AttributeError:
            cpu_time = wall_time = 0.0
        return 0, cpu_time, wall_time


class Monitoring(MonitoringBase, AukletLogging):
    #: The frames sampler.  Usually it is an instance of :class:`profiling.
    #: sampling.samplers.Sampler`
    sampler = None
    tree = None
    client = None
    broker = None
    monitor = True

    def __init__(self, apikey=None, app_id=None,
<<<<<<< HEAD
                 base_url="https://api.auklet.io/", monitoring=False,
                 kafka=False):
=======
                 base_url="https://api.auklet.io/", monitoring=True):
>>>>>>> c99a2092
        self.mac_hash = get_mac()
        self.client = Client(apikey, app_id, base_url, self.mac_hash)
        self.tree = MonitoringTree(self.mac_hash)
        self.broker = KafkaClient(base_url) if kafka else MQTTClient(base_url)
        sampler = AukletSampler(self.client, self.broker, self.tree)
        super(Monitoring, self).__init__()
        self.sampler = sampler
        self.monitor = monitoring

    def start(self):
        if self.monitor:
            super(Monitoring, self).start()

    def sample(self, frame, event):
        """Samples the given frame."""
        increment_call = False
        if event == "call":
            increment_call = True
        stack = [(frame, increment_call)]
        frame = frame.f_back
        while frame:
            stack.append((frame, False))
            frame = frame.f_back
        self.tree.update_hash(stack)

    def run(self):
        self.sampler.start(self)
        yield
        self.sampler.stop()

    def log(self, msg, data_type, level="INFO"):
        self.client.produce(
            self.client.build_log_data(msg, data_type, level), "event")<|MERGE_RESOLUTION|>--- conflicted
+++ resolved
@@ -48,12 +48,8 @@
     monitor = True
 
     def __init__(self, apikey=None, app_id=None,
-<<<<<<< HEAD
-                 base_url="https://api.auklet.io/", monitoring=False,
+                 base_url="https://api.auklet.io/", monitoring=True,
                  kafka=False):
-=======
-                 base_url="https://api.auklet.io/", monitoring=True):
->>>>>>> c99a2092
         self.mac_hash = get_mac()
         self.client = Client(apikey, app_id, base_url, self.mac_hash)
         self.tree = MonitoringTree(self.mac_hash)
