# Portions of this file are taken from
# https://github.com/what-studio/profiling/tree/0.1.1,
# the license for which can be found in the "licenses/profiling.txt" file
# in this repository/package.
from __future__ import absolute_import, unicode_literals

import sys
import functools
import threading
from time import time
from auklet.base import Runnable
from auklet.utils import setup_thread_excepthook, deferral


__all__ = ['AukletSampler']

INTERVAL = 1e-3  # 1ms


class AukletSampler(Runnable):
    """Uses :func:`sys.setprofile` and :func:`threading.setprofile` to sample
    running frames per thread.  It can be used at systems which do not support
    profiling signals.
    Just like :class:`profiling.tracing.timers.ThreadTimer`, `Yappi`_ is
    required for earlier than Python 3.3.
    .. _Yappi: https://code.google.com/p/yappi/
    """
    client = None
    broker = None
    emission_rate = 60  # 10 seconds
    network_rate = 10  # 10 seconds
    hour = 3600  # 1 hour

    def __init__(self, client, broker,  tree, *args, **kwargs):
        sys.excepthook = self.handle_exc
        setup_thread_excepthook()
        self.sampled_times = {}
        self.interval = INTERVAL
        self.client = client
        self.broker = broker
        self.tree = tree
        self.emission_rate = self.client.update_limits()
        self.start_time = int(time())
        self.prev_diff = 0

    def _profile(self, profiler, frame, event, arg):
        time_diff = int(time()) - self.start_time
        profiler.sample(frame, event)
        if self.prev_diff != 0 and self.prev_diff != time_diff:
            if time_diff % (self.emission_rate / 1000) == 0:
                self.broker.produce(
                    self.tree.build_tree(self.client.app_id))
                self.tree.clear_root()
            if time_diff % self.network_rate == 0:
                self.client.update_network_metrics(self.network_rate)

            if time_diff % self.hour == 0:
                self.emission_rate = self.client.update_limits()
                self.client.check_date()
        self.prev_diff = time_diff

    def handle_exc(self, type, value, traceback):
<<<<<<< HEAD
        event = self.client.build_event_data(type, traceback, self.tree)
        self.broker.produce(event, "event")
=======
        event = self.client.build_event_data(type, traceback,
                                             self.tree)
        self.client.produce(event, "event")
        return sys.__excepthook__(type, value, traceback)
>>>>>>> c99a2092

    def run(self, profiler):
        profile = functools.partial(self._profile, profiler)
        with deferral() as defer:
            sys.setprofile(profile)
            defer(sys.setprofile, None)
            threading.setprofile(profile)
            defer(threading.setprofile, None)
            yield<|MERGE_RESOLUTION|>--- conflicted
+++ resolved
@@ -60,15 +60,9 @@
         self.prev_diff = time_diff
 
     def handle_exc(self, type, value, traceback):
-<<<<<<< HEAD
         event = self.client.build_event_data(type, traceback, self.tree)
-        self.broker.produce(event, "event")
-=======
-        event = self.client.build_event_data(type, traceback,
-                                             self.tree)
         self.client.produce(event, "event")
         return sys.__excepthook__(type, value, traceback)
->>>>>>> c99a2092
 
     def run(self, profiler):
         profile = functools.partial(self._profile, profiler)
