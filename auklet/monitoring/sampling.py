<<<<<<< HEAD
# Portions of this file are taken from
# https://github.com/what-studio/profiling/tree/0.1.1,
# the license for which can be found in the "licenses/profiling.txt" file
# in this repository/package.
from __future__ import absolute_import
=======
from __future__ import absolute_import, unicode_literals
>>>>>>> fd6a7c34

import sys
import functools
import threading

from auklet.base import deferral, Runnable, setup_thread_excepthook


__all__ = ['AukletSampler']

INTERVAL = 1e-3  # 1ms


class AukletSampler(Runnable):
    """Uses :func:`sys.setprofile` and :func:`threading.setprofile` to sample
    running frames per thread.  It can be used at systems which do not support
    profiling signals.
    Just like :class:`profiling.tracing.timers.ThreadTimer`, `Yappi`_ is
    required for earlier than Python 3.3.
    .. _Yappi: https://code.google.com/p/yappi/
    """
    client = None

    def __init__(self, client, tree, *args, **kwargs):
        sys.excepthook = self.handle_exc
        self.sampled_times = {}
        self.counter = 0
        self.interval = INTERVAL
        self.client = client
        self.tree = tree
        setup_thread_excepthook()

    def _profile(self, profiler, frame, event, arg):
        profiler.sample(frame, event)
        self.counter += 1
        if self.counter % 10000 == 0:
            # Produce tree to kafka every 10 seconds
            # TODO read the produce interval from application on the backend
            self.client.produce(
                self.tree.build_tree(self.client.app_id))
            self.tree.clear_root()

    def handle_exc(self, type, value, traceback):
        event = self.client.build_event_data(type, traceback,
                                             self.tree)
        self.client.produce(event, "event")

    def run(self, profiler):
        profile = functools.partial(self._profile, profiler)
        with deferral() as defer:
            sys.setprofile(profile)
            defer(sys.setprofile, None)
            threading.setprofile(profile)
            defer(threading.setprofile, None)
            yield<|MERGE_RESOLUTION|>--- conflicted
+++ resolved
@@ -1,12 +1,8 @@
-<<<<<<< HEAD
 # Portions of this file are taken from
 # https://github.com/what-studio/profiling/tree/0.1.1,
 # the license for which can be found in the "licenses/profiling.txt" file
 # in this repository/package.
-from __future__ import absolute_import
-=======
 from __future__ import absolute_import, unicode_literals
->>>>>>> fd6a7c34
 
 import sys
 import functools
