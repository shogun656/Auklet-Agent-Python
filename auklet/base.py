--- conflicted
+++ resolved
@@ -204,11 +204,7 @@
         try:
             if self._check_data_limit(data, self.offline_current, True):
                 with open(self.offline_filename, "a") as offline:
-<<<<<<< HEAD
-                    offline.write(data_type + ':')
-=======
                     offline.write(data_type + "::")
->>>>>>> a1f5a197
                     offline.write(str(data))
                     offline.write("\n")
         except IOError:
@@ -223,16 +219,10 @@
             with open(self.offline_filename, 'r+') as offline:
                 lines = offline.read().splitlines()
                 for line in lines:
-<<<<<<< HEAD
-                    print(line)
-                    data_type = line.split(':')[0]
-                    loaded = line.split(':')[1]
-=======
                     data_type = line.split("::")[0]
                     loaded = line.split("::")[1]
                     if sys.version_info < (3,):
                         loaded = msgpack.packb(loaded)
->>>>>>> a1f5a197
                     if self._check_data_limit(loaded, self.data_current):
                         self._produce(loaded, data_type)
             self._clear_file(self.offline_filename)
@@ -350,7 +340,7 @@
             # Expected
             pass
 
-        self.producer.send(self.producer_types[data_type], 
+        self.producer.send(self.producer_types[data_type],
                            value=data, key="python") \
             .add_errback(self._kafka_error_callback, data_type, msg=data)
 
@@ -475,7 +465,6 @@
     """
     Workaround for `sys.excepthook` thread bug from:
     http://bugs.python.org/issue1230540
-
     Call once from the main thread before creating any threads.
     """
     init_original = threading.Thread.__init__
