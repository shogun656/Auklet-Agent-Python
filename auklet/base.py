--- conflicted
+++ resolved
@@ -37,13 +37,8 @@
     brokers = None
     commit_hash = None
     mac_hash = None
-<<<<<<< HEAD
     offline_fliename = "tmp/local.txt"
-=======
     abs_path = None
-
->>>>>>> 18a36128
-    test_counter = 0
 
     def __init__(self, apikey=None, app_id=None,
                  base_url="https://api.auklet.io/", mac_hash=None):
@@ -54,12 +49,8 @@
         self.producer = None
         self._get_kafka_brokers()
         self.mac_hash = mac_hash
-<<<<<<< HEAD
-        self.commit_hash = get_commit_hash()
         self._create_file(self.offline_fliename)
-=======
         self.commit_hash, self.abs_path = get_commit_hash()
->>>>>>> 18a36128
         if self._get_kafka_certs():
             try:
                 self.producer = KafkaProducer(**{
@@ -119,8 +110,8 @@
     def _write_to_local(self, data):
         try:
             with open(self.offline_fliename, "a") as offline:
-                offline.write(u("\n"))
-                offline.write(u(json.dumps(data)))
+                offline.write(json.dumps(data))
+                offline.write("\n")
         except IOError:
             # TODO determine what to do with data we fail to write
             return False
@@ -129,7 +120,13 @@
         try:
             with open(self.offline_fliename, 'r+') as offline:
                 lines = offline.read().splitlines()
-                print(lines)
+                for line in lines:
+                    loaded = json.loads(line)
+                    if 'stackTrace' in loaded.keys():
+                        self.produce(loaded)
+                    else:
+                        self.produce(loaded, "event")
+                offline.truncate()
         except IOError:
             # TODO determine what to do if we can't read the file
             return False
@@ -150,15 +147,10 @@
         if self.producer is not None:
             try:
                 self.producer.send(self.producer_types[data_type],
-<<<<<<< HEAD
-                                   value=b(data))
-=======
                                    value=data)
->>>>>>> 18a36128
+                self._produce_from_local()
             except KafkaError:
-                # For now just drop the data, will want to write to a local
-                # file in the future
-                pass
+                self._write_to_local(data)
 
 
 class Runnable(object):
