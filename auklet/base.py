--- conflicted
+++ resolved
@@ -49,10 +49,7 @@
         self.producer = None
         self._get_kafka_brokers()
         self.mac_hash = mac_hash
-<<<<<<< HEAD
         self._create_file(self.offline_fliename)
-=======
->>>>>>> 59a52283
         self.commit_hash = get_commit_hash()
         self.abs_path = get_abs_path(".auklet/version")
         if self._get_kafka_certs():
@@ -236,11 +233,7 @@
 def get_commit_hash():
     try:
         with open(".auklet/version", "r") as auklet_file:
-<<<<<<< HEAD
-            return auklet_file.read()
-=======
             return auklet_file.read().rstrip()
->>>>>>> 59a52283
     except IOError:
         # TODO Error out app if no commit hash
         return ""
