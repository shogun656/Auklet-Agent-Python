# Portions of this file are taken from
# https://github.com/what-studio/profiling/tree/0.1.1,
# the license for which can be found in the "licenses/profiling.txt" file
# in this repository/package.
from __future__ import absolute_import, unicode_literals

import os
import io
import sys
import ssl
import uuid
import json
import msgpack
import zipfile
import hashlib

from uuid import uuid4
from datetime import datetime
from contextlib import contextmanager
from collections import deque
from kafka import KafkaProducer
from kafka.errors import KafkaError
from auklet.stats import Event, SystemMetrics
from auklet.errors import AukletConfigurationError
from ipify import get_ip
from ipify.exceptions import IpifyException

try:
    # For Python 3.0 and later
    from urllib.error import HTTPError, URLError
    from urllib.request import Request, urlopen
except ImportError:
    # Fall back to Python 2's urllib2
    from urllib2 import urlopen, Request, HTTPError, URLError

__all__ = ['Client', 'Runnable', 'frame_stack', 'deferral', 'get_commit_hash',
           'get_mac', 'get_device_ip', 'setup_thread_excepthook',
           'get_abs_path', 'b', 'u']

MB_TO_B = 1e6
S_TO_MS = 1000


class Client(object):
    producer_types = None
    brokers = None
    commit_hash = None
    mac_hash = None
    offline_filename = ".auklet/local.txt"
    limits_filename = ".auklet/limits"
    usage_filename = ".auklet/usage"
    com_config_filename = ".auklet/communication"
    abs_path = None

    reset_data = False
    data_day = 1
    data_limit = None
    data_current = 0
    offline_limit = None
    offline_current = 0

    system_metrics = None

    def __init__(self, apikey=None, app_id=None,
                 base_url="https://api.auklet.io/", mac_hash=None):
        self.apikey = apikey
        self.app_id = app_id
        self.base_url = base_url
        self.send_enabled = True
        self.producer = None
        self._get_kafka_brokers()
        self.mac_hash = mac_hash
        self._load_limits()
        self._create_file(self.offline_filename)
        self._create_file(self.limits_filename)
        self._create_file(self.usage_filename)
        self._create_file(self.com_config_filename)
        self.commit_hash = get_commit_hash()
        self.abs_path = get_abs_path(".auklet/version")
        self.system_metrics = SystemMetrics()
        if self._get_kafka_certs():
            try:
                ctx = ssl.create_default_context(ssl.Purpose.CLIENT_AUTH)
                ctx.options &= ~ssl.OP_NO_SSLv3
                self.producer = KafkaProducer(**{
                    "bootstrap_servers": self.brokers,
                    "ssl_cafile": ".auklet/ck_ca.pem",
                    "security_protocol": "SSL",
                    "ssl_check_hostname": False,
                    "ssl_context": ctx
                })
            except (KafkaError, Exception):
                # TODO log off to kafka if kafka fails to connect
                pass

    def _create_file(self, filename):
        open(filename, "a").close()

    def _build_url(self, extension):
        return '%s%s' % (self.base_url, extension)

    def _open_auklet_url(self, url):
        url = Request(url, headers={"Authorization": "JWT %s" % self.apikey})
        try:
            res = urlopen(url)
        except HTTPError as e:
            if e.code == 401:
                raise AukletConfigurationError(
                    "Invalid configuration of Auklet Monitoring, "
                    "ensure proper API key and app ID passed to "
                    "Monitoring class"
                )
            raise e
        except URLError:
            return None
        return res

    def _get_config(self):
        res = self._open_auklet_url(
            self._build_url(
                "private/devices/{}/app_config/".format(self.app_id)))
        if res is not None:
            return json.loads(u(res.read()))['config']

    def _get_kafka_brokers(self):
        res = self._open_auklet_url(
            self._build_url("private/devices/config/"))
        if res is None:
            return self._load_kafka_conf()
        kafka_info = json.loads(u(res.read()))
        self._write_kafka_conf(kafka_info)
        self.brokers = kafka_info['brokers']
        self.producer_types = {
            "monitoring": kafka_info['prof_topic'],
            "event": kafka_info['event_topic'],
            "log": kafka_info['log_topic']
        }

    def _write_kafka_conf(self, info):
        with open(self.com_config_filename, "w") as conf:
            conf.write(json.dumps(info))

    def _load_kafka_conf(self):
        try:
            with open(self.com_config_filename, "r") as conf:
                kafka_str = conf.read()
                if kafka_str:
                    data = json.loads(kafka_str)
                    self.brokers = data['brokers']
                    self.producer_types = {
                        "monitoring": data['prof_topic'],
                        "event": data['event_topic'],
                        "log": data['log_topic']
                    }
                    return True
                else:
                    return False
        except OSError:
            return False

    def _load_limits(self):
        try:
            with open(self.limits_filename, "r") as limits:
                limits_str = limits.read()
                if limits_str:
                    data = json.loads(limits_str)
                    self.data_day = data['data']['normalized_cell_plan_date']
                    temp_limit = data['data']['cellular_data_limit']
                    if temp_limit is not None:
                        self.data_limit = data['data'][
                                              'cellular_data_limit'] * MB_TO_B
                    else:
                        self.data_limit = temp_limit
                    temp_offline = data['storage']['storage_limit']
                    if temp_offline is not None:
                        self.offline_limit = data['storage'][
                                                 'storage_limit'] * MB_TO_B
                    else:
                        self.offline_limit = data['storage']['storage_limit']
        except IOError:
            return

    def _get_kafka_certs(self):
        url = Request(self._build_url("private/devices/certificates/"),
                      headers={"Authorization": "JWT %s" % self.apikey})
        try:
            try:
                res = urlopen(url)
            except HTTPError as e:
                # Allow for accessing redirect w/o including the
                # Authorization token.
                res = urlopen(e.geturl())
        except URLError:
            return False
        mlz = zipfile.ZipFile(io.BytesIO(res.read()))
        for temp_file in mlz.filelist:
            filename = ".auklet/%s.pem" % temp_file.filename
            self._create_file(filename)
            f = open(filename, "wb")
            f.write(mlz.open(temp_file.filename).read())
        return True

    def _write_to_local(self, data, data_type):
        try:
            if self._check_data_limit(data, self.offline_current, True):
                with open(self.offline_filename, "ab") as offline:
                    offline.write(msgpack.Packer().pack(data))
                with open(self.offline_filename, "a") as offline:
<<<<<<< HEAD
=======
                    offline.write(data_type + ":")
                    offline.write(str(data))
>>>>>>> 95b03f72
                    offline.write("\n")
        except IOError:
            # TODO determine what to do with data we fail to write
            return False

    def _clear_file(self, file_name):
        open(file_name, "w").close()

    def _produce_from_local(self):
        try:
            with open(self.offline_filename, 'rb') as offline:
                lines = offline.read().splitlines()
                for line in lines:
<<<<<<< HEAD
                    loaded = msgpack.unpackb(line, raw=False)
                    if 'stackTrace' in loaded.keys() \
                            or 'message' in loaded.keys():
                        data_type = "event"
                    else:
                        data_type = "monitoring"

                    # if self._check_data_limit(loaded, self.data_current):
                    self._produce(
                        msgpack.packb(loaded, use_bin_type=True), data_type)
=======
                    data_type = line.split(":")[0]
                    loaded = line.split(":")[1]
                    if self._check_data_limit(loaded, self.data_current):
                        self._produce(loaded, data_type)
>>>>>>> 95b03f72
            self._clear_file(self.offline_filename)
        except IOError:
            # TODO determine what to do if we can't read the file
            return False

    def _build_usage_json(self):
        return {"data": self.data_current, "offline": self.offline_current}

    def _update_usage_file(self):
        try:
            with open(self.usage_filename, 'w') as usage:
                usage.write(json.dumps(self._build_usage_json()))
        except IOError:
            return False

    def _check_data_limit(self, data, current_use, offline=False):
        if self.offline_limit is None and offline:
            return True
        if self.data_limit is None and not offline:
            return True
        data_size = len(json.dumps(data))
        temp_current = current_use + data_size
        if temp_current >= self.data_limit:
            return False
        if offline:
            self.offline_current = temp_current
        else:
            self.data_current = temp_current
        self._update_usage_file()
        return True

    def _kafka_error_callback(self, error, msg, data_type):
        self._write_to_local(msg, data_type)

    def update_network_metrics(self, interval):
        self.system_metrics.update_network(interval)

    def check_date(self):
        if datetime.today().day == self.data_day:
            if self.reset_data:
                self.data_current = 0
                self.reset_data = False
        else:
            self.reset_data = True

    def update_limits(self):
        config = self._get_config()
        if config is None:
            return 60
        with open(self.limits_filename, 'w+') as limits:
            limits.truncate()
            limits.write(json.dumps(config))
        new_day = config['data']['normalized_cell_plan_date']
        temp_limit = config['data']['cellular_data_limit']
        if temp_limit is not None:
            new_data = config['data']['cellular_data_limit'] * MB_TO_B
        else:
            new_data = temp_limit
        temp_offline = config['storage']['storage_limit']
        if temp_offline is not None:
            new_offline = config['storage']['storage_limit'] * MB_TO_B
        else:
            new_offline = config['storage']['storage_limit']
        if self.data_day != new_day:
            self.data_day = new_day
            self.data_current = 0
        if self.data_limit != new_data:
            self.data_limit = new_data
        if self.offline_limit != new_offline:
            self.offline_limit = new_offline
        # return emission period in ms
        return config['emission_period'] * S_TO_MS

    def build_event_data(self, type, traceback, tree):
        event = Event(type, traceback, tree, self.abs_path)
        event_dict = dict(event)
        event_dict['application'] = self.app_id
        event_dict['publicIP'] = get_device_ip()
        event_dict['id'] = str(uuid4())
        event_dict['timestamp'] = str(datetime.utcnow())
        event_dict['systemMetrics'] = dict(self.system_metrics)
        event_dict['macAddressHash'] = self.mac_hash
        event_dict['commitHash'] = self.commit_hash
        return event_dict

    def build_log_data(self, msg, data_type, level):
        log_dict = {
            "message": msg,
            "type": data_type,
            "level": level,
            "application": self.app_id,
            "publicIP": get_device_ip(),
            "id": str(uuid4()),
            "timestamp": str(datetime.utcnow()),
            "systemMetrics": dict(SystemMetrics()),
            "macAddressHash": self.mac_hash,
            "commitHash": self.commit_hash
        }
        return log_dict

    def build_msgpack_event_data(self, type, traceback, tree):
        event_data = self.build_event_data(type, traceback, tree)
<<<<<<< HEAD
        return msgpack.packb(event_data, use_bin_type=True)

    def build_msgpack_log_data(self, msg, data_type, level):
        log_data = self.build_log_data(msg, data_type, level)
        return msgpack.packb(log_data, use_bin_type=True)
=======
        return msgpack.packb(event_data, use_bin_type=False)

    def build_msgpack_log_data(self, msg, data_type, level):
        log_data = self.build_log_data(msg, data_type, level)
        return msgpack.packb(log_data, use_bin_type=False)
>>>>>>> 95b03f72

    def _produce(self, data, data_type="monitoring"):
        try:
            data = str.encode(data)
        except TypeError:
            # Expected
            pass

<<<<<<< HEAD
        self.producer.send(self.producer_types[data_type],
=======
        self.producer.send(self.producer_types[data_type], 
>>>>>>> 95b03f72
                           value=data, key="python") \
            .add_errback(self._kafka_error_callback, data_type, msg=data)

    def produce(self, data, data_type="monitoring"):
        if self.producer is not None:
            try:
                if self._check_data_limit(data, self.data_current):
                    self._produce(data, data_type)
                    self._produce_from_local()
                else:
                    self._write_to_local(data, data_type)
            except KafkaError:
                self._write_to_local(data, data_type)


class Runnable(object):
    """The base class for runnable classes such as :class:`monitoring.
    MonitoringBase`.
    """

    #: The generator :meth:`run` returns.  It will be set by :meth:`start`.
    _running = None

    def is_running(self):
        """Whether the instance is running."""
        return self._running is not None

    def start(self, *args, **kwargs):
        """Starts the instance.
        :raises RuntimeError: has been already started.
        :raises TypeError: :meth:`run` is not canonical.
        """
        if self.is_running():
            raise RuntimeError('Already started')
        self._running = self.run(*args, **kwargs)
        try:
            yielded = next(self._running)
        except StopIteration:
            raise TypeError('run() must yield just one time')
        if yielded is not None:
            raise TypeError('run() must yield without value')

    def stop(self):
        """Stops the instance.
        :raises RuntimeError: has not been started.
        :raises TypeError: :meth:`run` is not canonical.
        """
        if not self.is_running():
            raise RuntimeError('Not started')
        running, self._running = self._running, None
        try:
            next(running)
        except StopIteration:
            # expected.
            pass
        else:
            raise TypeError('run() must yield just one time')

    def run(self, *args, **kwargs):
        """Override it to implement the starting and stopping behavior.
        An overriding method must be a generator function which yields just one
        time without any value.  :meth:`start` creates and iterates once the
        generator it returns.  Then :meth:`stop` will iterates again.
        :raises NotImplementedError: :meth:`run` is not overridden.
        """
        raise NotImplementedError('Implement run()')

    def __enter__(self):
        self.start()
        return self

    def __exit__(self, *exc_info):
        self.stop()


def frame_stack(frame):
    """Returns a deque of frame stack."""
    frames = deque()
    while frame is not None:
        frames.appendleft(frame)
        frame = frame.f_back
    return frames


def get_mac():
    mac_num = hex(uuid.getnode()).replace('0x', '').upper()
    mac = '-'.join(mac_num[i: i + 2] for i in range(0, 11, 2))
    return hashlib.md5(b(mac)).hexdigest()


def get_commit_hash():
    try:
        with open(".auklet/version", "r") as auklet_file:
            return auklet_file.read().rstrip()
    except IOError:
        # TODO Error out app if no commit hash
        return ""


def get_abs_path(path):
    try:
        return os.path.abspath(path).split('/.auklet')[0]
    except IndexError:
        return ''


def get_device_ip():
    try:
        return get_ip()
    except IpifyException:
        # TODO log to kafka if the ip service fails for any reason
        return None
    except Exception:
        return None


def setup_thread_excepthook():
    import threading
    """
    Workaround for `sys.excepthook` thread bug from:
    http://bugs.python.org/issue1230540

    Call once from the main thread before creating any threads.
    """
    init_original = threading.Thread.__init__

    def init(self, *args, **kwargs):
        init_original(self, *args, **kwargs)
        run_original = self.run

        def run_with_except_hook(*args2, **kwargs2):
            try:
                run_original(*args2, **kwargs2)
            except (KeyboardInterrupt, SystemExit):
                raise
            except:
                sys.excepthook(*sys.exc_info())

        self.run = run_with_except_hook

    threading.Thread.__init__ = init


if sys.version_info < (3,):
    # Python 2 and 3 String Compatibility
    def b(x):
        return x

    def u(x):
        return x
else:
    # https://pythonhosted.org/six/#binary-and-text-data
    import codecs

    def b(x):
        # Produces a unicode string to encoded bytes
        return codecs.utf_8_encode(x)[0]

    def u(x):
        # Produces a byte string from a unicode object
        return codecs.utf_8_decode(x)[0]


@contextmanager
def deferral():
    """Defers a function call when it is being required.
    ::
       with deferral() as defer:
           sys.setprofile(f)
           defer(sys.setprofile, None)
           # do something.
    """
    deferred = []
    defer = lambda func, *args, **kwargs: deferred.append(
        (func, args, kwargs))
    try:
        yield defer
    finally:
        while deferred:
            func, args, kwargs = deferred.pop()
            func(*args, **kwargs)<|MERGE_RESOLUTION|>--- conflicted
+++ resolved
@@ -203,14 +203,9 @@
     def _write_to_local(self, data, data_type):
         try:
             if self._check_data_limit(data, self.offline_current, True):
-                with open(self.offline_filename, "ab") as offline:
-                    offline.write(msgpack.Packer().pack(data))
                 with open(self.offline_filename, "a") as offline:
-<<<<<<< HEAD
-=======
                     offline.write(data_type + ":")
                     offline.write(str(data))
->>>>>>> 95b03f72
                     offline.write("\n")
         except IOError:
             # TODO determine what to do with data we fail to write
@@ -221,26 +216,13 @@
 
     def _produce_from_local(self):
         try:
-            with open(self.offline_filename, 'rb') as offline:
+            with open(self.offline_filename, 'r+') as offline:
                 lines = offline.read().splitlines()
                 for line in lines:
-<<<<<<< HEAD
-                    loaded = msgpack.unpackb(line, raw=False)
-                    if 'stackTrace' in loaded.keys() \
-                            or 'message' in loaded.keys():
-                        data_type = "event"
-                    else:
-                        data_type = "monitoring"
-
-                    # if self._check_data_limit(loaded, self.data_current):
-                    self._produce(
-                        msgpack.packb(loaded, use_bin_type=True), data_type)
-=======
                     data_type = line.split(":")[0]
                     loaded = line.split(":")[1]
                     if self._check_data_limit(loaded, self.data_current):
                         self._produce(loaded, data_type)
->>>>>>> 95b03f72
             self._clear_file(self.offline_filename)
         except IOError:
             # TODO determine what to do if we can't read the file
@@ -343,19 +325,11 @@
 
     def build_msgpack_event_data(self, type, traceback, tree):
         event_data = self.build_event_data(type, traceback, tree)
-<<<<<<< HEAD
-        return msgpack.packb(event_data, use_bin_type=True)
-
-    def build_msgpack_log_data(self, msg, data_type, level):
-        log_data = self.build_log_data(msg, data_type, level)
-        return msgpack.packb(log_data, use_bin_type=True)
-=======
         return msgpack.packb(event_data, use_bin_type=False)
 
     def build_msgpack_log_data(self, msg, data_type, level):
         log_data = self.build_log_data(msg, data_type, level)
         return msgpack.packb(log_data, use_bin_type=False)
->>>>>>> 95b03f72
 
     def _produce(self, data, data_type="monitoring"):
         try:
@@ -364,11 +338,7 @@
             # Expected
             pass
 
-<<<<<<< HEAD
-        self.producer.send(self.producer_types[data_type],
-=======
         self.producer.send(self.producer_types[data_type], 
->>>>>>> 95b03f72
                            value=data, key="python") \
             .add_errback(self._kafka_error_callback, data_type, msg=data)
 
@@ -435,6 +405,7 @@
         :raises NotImplementedError: :meth:`run` is not overridden.
         """
         raise NotImplementedError('Implement run()')
+        yield
 
     def __enter__(self):
         self.start()
@@ -496,6 +467,7 @@
     init_original = threading.Thread.__init__
 
     def init(self, *args, **kwargs):
+
         init_original(self, *args, **kwargs)
         run_original = self.run
 
