--- conflicted
+++ resolved
@@ -9,7 +9,6 @@
 import uuid
 import hashlib
 
-from ipify import get_ip
 from ipify.exceptions import IpifyException
 
 try:
@@ -22,388 +21,7 @@
 
 __all__ = ['get_commit_hash',
            'get_mac', 'get_device_ip', 'setup_thread_excepthook',
-<<<<<<< HEAD
            'get_abs_path', 'u', 'b']
-=======
-           'get_abs_path', 'b', 'u']
-
-MB_TO_B = 1e6
-S_TO_MS = 1000
-
-
-class Client(object):
-    producer_types = None
-    brokers = None
-    commit_hash = None
-    mac_hash = None
-    offline_filename = ".auklet/local.txt"
-    limits_filename = ".auklet/limits"
-    usage_filename = ".auklet/usage"
-    com_config_filename = ".auklet/communication"
-    abs_path = None
-
-    reset_data = False
-    data_day = 1
-    data_limit = None
-    data_current = 0
-    offline_limit = None
-    offline_current = 0
-
-    system_metrics = None
-
-    def __init__(self, apikey=None, app_id=None,
-                 base_url="https://api.auklet.io/", mac_hash=None):
-        self.apikey = apikey
-        self.app_id = app_id
-        self.base_url = base_url
-        self.send_enabled = True
-        self.producer = None
-        self._get_kafka_brokers()
-        self.mac_hash = mac_hash
-        self._load_limits()
-        self._create_file(self.offline_filename)
-        self._create_file(self.limits_filename)
-        self._create_file(self.usage_filename)
-        self._create_file(self.com_config_filename)
-        self.commit_hash = get_commit_hash()
-        self.abs_path = get_abs_path(".auklet/version")
-        self.system_metrics = SystemMetrics()
-        if self._get_kafka_certs():
-            try:
-                ctx = ssl.create_default_context(ssl.Purpose.CLIENT_AUTH)
-                ctx.options &= ~ssl.OP_NO_SSLv3
-                self.producer = KafkaProducer(**{
-                    "bootstrap_servers": self.brokers,
-                    "ssl_cafile": ".auklet/ck_ca.pem",
-                    "security_protocol": "SSL",
-                    "ssl_check_hostname": False,
-                    "value_serializer": lambda m: b(json.dumps(m)),
-                    "ssl_context": ctx
-                })
-            except (KafkaError, Exception):
-                # TODO log off to kafka if kafka fails to connect
-                pass
-
-    def _create_file(self, filename):
-        open(filename, "a").close()
-
-    def _build_url(self, extension):
-        return '%s%s' % (self.base_url, extension)
-
-    def _open_auklet_url(self, url):
-        url = Request(url, headers={"Authorization": "JWT %s" % self.apikey})
-        try:
-            res = urlopen(url)
-        except HTTPError as e:
-            if e.code == 401:
-                raise AukletConfigurationError(
-                    "Invalid configuration of Auklet Monitoring, "
-                    "ensure proper API key and app ID passed to "
-                    "Monitoring class"
-                )
-            raise e
-        except URLError:
-            return None
-        return res
-
-    def _get_config(self):
-        res = self._open_auklet_url(
-            self._build_url(
-                "private/devices/{}/app_config/".format(self.app_id)))
-        if res is not None:
-            return json.loads(u(res.read()))['config']
-
-    def _get_kafka_brokers(self):
-        res = self._open_auklet_url(
-            self._build_url("private/devices/config/"))
-        if res is None:
-            return self._load_kafka_conf()
-        kafka_info = json.loads(u(res.read()))
-        self._write_kafka_conf(kafka_info)
-        self.brokers = kafka_info['brokers']
-        self.producer_types = {
-            "monitoring": kafka_info['prof_topic'],
-            "event": kafka_info['event_topic'],
-            "log": kafka_info['log_topic']
-        }
-
-    def _write_kafka_conf(self, info):
-        with open(self.com_config_filename, "w") as conf:
-            conf.write(json.dumps(info))
-
-    def _load_kafka_conf(self):
-        try:
-            with open(self.com_config_filename, "r") as conf:
-                kafka_str = conf.read()
-                if kafka_str:
-                    data = json.loads(kafka_str)
-                    self.brokers = data['brokers']
-                    self.producer_types = {
-                        "monitoring": data['prof_topic'],
-                        "event": data['event_topic'],
-                        "log": data['log_topic']
-                    }
-                    return True
-                else:
-                    return False
-        except OSError:
-            return False
-
-    def _load_limits(self):
-        try:
-            with open(self.limits_filename, "r") as limits:
-                limits_str = limits.read()
-                if limits_str:
-                    data = json.loads(limits_str)
-                    self.data_day = data['data']['normalized_cell_plan_date']
-                    temp_limit = data['data']['cellular_data_limit']
-                    if temp_limit is not None:
-                        self.data_limit = data['data'][
-                                              'cellular_data_limit'] * MB_TO_B
-                    else:
-                        self.data_limit = temp_limit
-                    temp_offline = data['storage']['storage_limit']
-                    if temp_offline is not None:
-                        self.offline_limit = data['storage'][
-                                                 'storage_limit'] * MB_TO_B
-                    else:
-                        self.offline_limit = data['storage']['storage_limit']
-        except IOError:
-            return
-
-    def _get_kafka_certs(self):
-        url = Request(self._build_url("private/devices/certificates/"),
-                      headers={"Authorization": "JWT %s" % self.apikey})
-        try:
-            try:
-                res = urlopen(url)
-            except HTTPError as e:
-                # Allow for accessing redirect w/o including the
-                # Authorization token.
-                res = urlopen(e.geturl())
-        except URLError:
-            return False
-        mlz = zipfile.ZipFile(io.BytesIO(res.read()))
-        for temp_file in mlz.filelist:
-            filename = ".auklet/%s.pem" % temp_file.filename
-            self._create_file(filename)
-            f = open(filename, "wb")
-            f.write(mlz.open(temp_file.filename).read())
-        return True
-
-    def _write_to_local(self, data):
-        try:
-            if self._check_data_limit(data, self.offline_current, True):
-                with open(self.offline_filename, "a") as offline:
-                    offline.write(json.dumps(data))
-                    offline.write("\n")
-        except IOError:
-            # TODO determine what to do with data we fail to write
-            return False
-
-    def _clear_file(self, file_name):
-        open(file_name, "w").close()
-
-    def _produce_from_local(self):
-        try:
-            with open(self.offline_filename, 'r+') as offline:
-                lines = offline.read().splitlines()
-                for line in lines:
-                    loaded = json.loads(line)
-                    if 'stackTrace' in loaded.keys() \
-                            or 'message' in loaded.keys():
-                        data_type = "event"
-                    else:
-                        data_type = "monitoring"
-
-                    if self._check_data_limit(loaded, self.data_current):
-                        self._produce(loaded, data_type)
-            self._clear_file(self.offline_filename)
-        except IOError:
-            # TODO determine what to do if we can't read the file
-            return False
-
-    def _build_usage_json(self):
-        return {"data": self.data_current, "offline": self.offline_current}
-
-    def _update_usage_file(self):
-        try:
-            with open(self.usage_filename, 'w') as usage:
-                usage.write(json.dumps(self._build_usage_json()))
-        except IOError:
-            return False
-
-    def _check_data_limit(self, data, current_use, offline=False):
-        if self.offline_limit is None and offline:
-            return True
-        if self.data_limit is None and not offline:
-            return True
-        data_size = len(json.dumps(data))
-        temp_current = current_use + data_size
-        if temp_current >= self.data_limit:
-            return False
-        if offline:
-            self.offline_current = temp_current
-        else:
-            self.data_current = temp_current
-        self._update_usage_file()
-        return True
-
-    def _kafka_error_callback(self, error, msg):
-        self._write_to_local(msg)
-
-    def update_network_metrics(self, interval):
-        self.system_metrics.update_network(interval)
-
-    def check_date(self):
-        if datetime.today().day == self.data_day:
-            if self.reset_data:
-                self.data_current = 0
-                self.reset_data = False
-        else:
-            self.reset_data = True
-
-    def update_limits(self):
-        config = self._get_config()
-        if config is None:
-            return 60
-        with open(self.limits_filename, 'w+') as limits:
-            limits.truncate()
-            limits.write(json.dumps(config))
-        new_day = config['data']['normalized_cell_plan_date']
-        temp_limit = config['data']['cellular_data_limit']
-        if temp_limit is not None:
-            new_data = config['data']['cellular_data_limit'] * MB_TO_B
-        else:
-            new_data = temp_limit
-        temp_offline = config['storage']['storage_limit']
-        if temp_offline is not None:
-            new_offline = config['storage']['storage_limit'] * MB_TO_B
-        else:
-            new_offline = config['storage']['storage_limit']
-        if self.data_day != new_day:
-            self.data_day = new_day
-            self.data_current = 0
-        if self.data_limit != new_data:
-            self.data_limit = new_data
-        if self.offline_limit != new_offline:
-            self.offline_limit = new_offline
-        # return emission period in ms
-        return config['emission_period'] * S_TO_MS
-
-    def build_event_data(self, type, traceback, tree):
-        event = Event(type, traceback, tree, self.abs_path)
-        event_dict = dict(event)
-        event_dict['application'] = self.app_id
-        event_dict['publicIP'] = get_device_ip()
-        event_dict['id'] = str(uuid4())
-        event_dict['timestamp'] = str(datetime.utcnow())
-        event_dict['systemMetrics'] = dict(self.system_metrics)
-        event_dict['macAddressHash'] = self.mac_hash
-        event_dict['commitHash'] = self.commit_hash
-        return event_dict
-
-    def build_log_data(self, msg, data_type, level):
-        log_dict = {
-            "message": msg,
-            "type": data_type,
-            "level": level,
-            "application": self.app_id,
-            "publicIP": get_device_ip(),
-            "id": str(uuid4()),
-            "timestamp": str(datetime.utcnow()),
-            "systemMetrics": dict(SystemMetrics()),
-            "macAddressHash": self.mac_hash,
-            "commitHash": self.commit_hash
-        }
-        return log_dict
-
-    def _produce(self, data, data_type="monitoring"):
-        self.producer.send(self.producer_types[data_type],
-                           value=data) \
-            .add_errback(self._kafka_error_callback, msg=data)
-
-    def produce(self, data, data_type="monitoring"):
-        if self.producer is not None:
-            try:
-                if self._check_data_limit(data, self.data_current):
-                    self._produce(data, data_type)
-                    self._produce_from_local()
-                else:
-                    self._write_to_local(data)
-            except KafkaError:
-                self._write_to_local(data)
-
-
-class Runnable(object):
-    """The base class for runnable classes such as :class:`monitoring.
-    MonitoringBase`.
-    """
-
-    #: The generator :meth:`run` returns.  It will be set by :meth:`start`.
-    _running = None
-
-    def is_running(self):
-        """Whether the instance is running."""
-        return self._running is not None
-
-    def start(self, *args, **kwargs):
-        """Starts the instance.
-        :raises RuntimeError: has been already started.
-        :raises TypeError: :meth:`run` is not canonical.
-        """
-        if self.is_running():
-            raise RuntimeError('Already started')
-        self._running = self.run(*args, **kwargs)
-        try:
-            yielded = next(self._running)
-        except StopIteration:
-            raise TypeError('run() must yield just one time')
-        if yielded is not None:
-            raise TypeError('run() must yield without value')
-
-    def stop(self):
-        """Stops the instance.
-        :raises RuntimeError: has not been started.
-        :raises TypeError: :meth:`run` is not canonical.
-        """
-        if not self.is_running():
-            raise RuntimeError('Not started')
-        running, self._running = self._running, None
-        try:
-            next(running)
-        except StopIteration:
-            # expected.
-            pass
-        else:
-            raise TypeError('run() must yield just one time')
-
-    def run(self, *args, **kwargs):
-        """Override it to implement the starting and stopping behavior.
-        An overriding method must be a generator function which yields just one
-        time without any value.  :meth:`start` creates and iterates once the
-        generator it returns.  Then :meth:`stop` will iterates again.
-        :raises NotImplementedError: :meth:`run` is not overridden.
-        """
-        raise NotImplementedError('Implement run()')
-        yield
-
-    def __enter__(self):
-        self.start()
-        return self
-
-    def __exit__(self, *exc_info):
-        self.stop()
-
-
-def frame_stack(frame):
-    """Returns a deque of frame stack."""
-    frames = deque()
-    while frame is not None:
-        frames.appendleft(frame)
-        frame = frame.f_back
-    return frames
->>>>>>> c99a2092
 
 
 def get_mac():
