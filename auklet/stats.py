from __future__ import absolute_import, division, unicode_literals

from time import time
import pprint
import inspect
from uuid import uuid4

try:
    import psutil
except ImportError:
    # Some platforms that applications could be running on require specific
    # installation of psutil which we cannot configure currently
    psutil = None

__all__ = ['MonitoringTree', 'Event', 'SystemMetrics']


class Function(object):
    samples = 1
    calls = 0
    line_num = ''
    func_name = ''
    file_path = ''

    children = []
    parent = None

    def __init__(self, line_num, func_name, file_path=None,
                 parent=None, calls=0):
        self.line_num = line_num
        self.func_name = func_name
        self.parent = parent
        self.children = []
        self.file_path = file_path
        self.calls = calls

    def __str__(self):
        pp = pprint.PrettyPrinter()
        return pp.pformat(dict(self))

    def __iter__(self):
        yield "functionName", self.func_name
        yield "nSamples", self.samples
        yield "lineNumber", self.line_num
        yield "nCalls", self.calls
        yield "filePath", self.file_path
        yield "callees", [dict(item) for item in self.children]

    def has_child(self, test_child):
        for child in self.children:
            if test_child.func_name == child.func_name \
                    and test_child.file_path == child.file_path:
                return child
        return False


class Event(object):
    trace = []
    exc_type = None
    line_num = 0
    abs_path = None

    def __init__(self, exc_type, tb, tree, abs_path):
        self.exc_type = exc_type.__name__
        self.line_num = tb.tb_lineno
        self.abs_path = abs_path
        self._build_traceback(tb, tree)

    def __iter__(self):
        yield "stackTrace", self.trace
        yield "excType", self.exc_type

    def _filter_frame(self, file_name):
        if "site-packages" in file_name or \
<<<<<<< HEAD
                "Python.framework" in file_name:
=======
                "Python.framework" in file_name or \
                "auklet" in file_name or \
                "/usr/lib/python" not in file_name:
>>>>>>> 18a36128
            return True
        return False

    def _convert_locals_to_string(self, local_vars):
        for key in local_vars:
            if type(local_vars[key]) != str and type(local_vars[key]) != int:
                local_vars[key] = str(local_vars[key])
        return local_vars

    def _build_traceback(self, trace, tree):
        tb = []
        while trace:
            frame = trace.tb_frame
            path = inspect.getsourcefile(frame) or inspect.getfile(frame)
            if self._filter_frame(path):
                trace = trace.tb_next
                continue
            if self.abs_path in path:
                path.replace(self.abs_path, '')
            tb.append({"functionName": frame.f_code.co_name,
                       "filePath": path,
                       "lineNumber": frame.f_lineno,
                       "locals":
                           self._convert_locals_to_string(frame.f_locals)})
            trace = trace.tb_next
        self.trace = tb


class MonitoringTree(object):
    commit_hash = None
    root_func = None
    public_ip = None
    mac_hash = None
    abs_path = None

    def __init__(self, mac_hash=None):
        from auklet.base import get_device_ip, get_commit_hash, get_abs_path
        self.commit_hash = get_commit_hash()
        self.public_ip = get_device_ip()
        self.abs_path = get_abs_path('.auklet/version')
        self.mac_hash = mac_hash

    def _create_frame_func(self, frame, root=False, parent=None):
        if root:
            return Function(
                line_num=1,
                func_name="root",
                parent=None,
                file_path=None,
                calls=1
            )

        calls = 0
        if frame[1]:
            calls = 1
        frame = frame[0]
        file_path = inspect.getsourcefile(frame) or inspect.getfile(frame)
        if self.abs_path in file_path:
            file_path.replace(self.abs_path, '')
        return Function(
            line_num=frame.f_code.co_firstlineno,
            func_name=frame.f_code.co_name,
            parent=parent,
            file_path=file_path,
            calls=calls
        )

    def _remove_ignored_frames(self, new_stack):
        cleansed_stack = []
        for frame in new_stack:
            file_name = inspect.getsourcefile(frame[0]) or \
                        inspect.getfile(frame[0])
            if "site-packages" not in file_name and \
                    "Python.framework" not in file_name and \
                    "auklet" not in file_name and \
                    "/usr/lib/python" not in file_name:
                cleansed_stack.append(frame)
        return cleansed_stack

    def _build_tree(self, new_stack):
        new_stack = self._remove_ignored_frames(new_stack)
        root_func = self._create_frame_func(None, True)
        parent_func = root_func
        for frame in reversed(new_stack):
            current_func = self._create_frame_func(
                frame, parent=parent_func)
            parent_func.children.append(current_func)
            parent_func = current_func
        return root_func

    def _update_sample_count(self, parent, new_parent):
        if not new_parent.children:
            return True
        new_child = new_parent.children[0]
        has_child = parent.has_child(new_child)
        if has_child:
            has_child.calls += new_child.calls
            has_child.samples += 1
            return self._update_sample_count(has_child, new_child)
        parent.children.append(new_child)

    def update_hash(self, new_stack):
        new_tree_root = self._build_tree(new_stack)
        if self.root_func is None:
            self.root_func = new_tree_root
            return self.root_func
        self.root_func.samples += 1
        self._update_sample_count(self.root_func, new_tree_root)

    def clear_root(self):
        self.root_func = None
        return True

    def build_tree(self, app_id):
        return {
            "application": app_id,
            "publicIP": self.public_ip,
            "id": str(uuid4()),
            "timestamp": int(round(time() * 1000)),
            "macAddressHash": self.mac_hash,
            "commitHash": self.commit_hash,
            "tree": dict(self.root_func)
        }


class SystemMetrics(object):
    cpu_usage = 0.0
    mem_usage = 0.0
    inbound_network = 0
    outbound_network = 0

    def __init__(self):
        if psutil is not None:
            self.cpu_usage = psutil.cpu_percent(interval=1)
            self.mem_usage = psutil.virtual_memory().percent
            network = psutil.net_io_counters()
            self.inbound_network = network.bytes_recv
            self.outbound_network = network.bytes_sent

    def __iter__(self):
        yield "cpuUsage", self.cpu_usage
        yield "memoryUsage", self.mem_usage
        yield "inboundNetwork", self.inbound_network
        yield "outboundNetwork", self.outbound_network<|MERGE_RESOLUTION|>--- conflicted
+++ resolved
@@ -72,13 +72,9 @@
 
     def _filter_frame(self, file_name):
         if "site-packages" in file_name or \
-<<<<<<< HEAD
-                "Python.framework" in file_name:
-=======
                 "Python.framework" in file_name or \
                 "auklet" in file_name or \
                 "/usr/lib/python" not in file_name:
->>>>>>> 18a36128
             return True
         return False
 
