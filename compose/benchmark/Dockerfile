--- conflicted
+++ resolved
@@ -1,19 +1,5 @@
 FROM python:3
 
-<<<<<<< HEAD
-ADD ./compose/benchmark/startBenchmark.sh /compose/benchmark/startBenchmark.sh
-ADD ./src /src
-ADD ./auklet /auklet
-ADD ./setup.py /setup.py
-ADD ./setup.cfg /setup.cfg
-ADD ./README.md /README.md
-ADD ./requirements.txt /requirements.txt
-ADD ./test.txt /test.txt
-
-RUN mkdir .auklet
-
-=======
->>>>>>> 4b411640
 RUN apt-get update && apt-get install -y netcat
 
 COPY ./compose/benchmark/startBenchmark.sh /startBenchmark.sh
