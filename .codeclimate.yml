--- conflicted
+++ resolved
@@ -1,7 +1,7 @@
 ---
 exclude_paths:
-<<<<<<< HEAD
   - .devops/
+  - src/benchmark/statprof/
 checks:
   complex-logic:
     enabled: true
@@ -10,8 +10,4 @@
   method-complexity:
     enabled: true
     config:
-      threshold: 10
-=======
-- .devops/
-- src/benchmark/statprof/
->>>>>>> c6963c56
+      threshold: 10